--- conflicted
+++ resolved
@@ -11,15 +11,9 @@
 dna_functions = {path = "./dna_functions", develop = true}
 fastapi = "*"
 pydna = {git = "https://github.com/manulera/pydna", develop = true}
-<<<<<<< HEAD
-beautifulsoup4 = "^4.11.1"
-lxml = "^4.8.0"
-xmltodict = "^0.13.0"
-=======
 python = "^3.9"
 python-multipart = "*"
 uvicorn = "*"
->>>>>>> 5ae21aa5
 
 [tool.poetry.dev-dependencies]
 autopep8 = "*"
